--- conflicted
+++ resolved
@@ -28,12 +28,7 @@
       matrix:
         #os: [ubuntu-latest, macos-latest]
         os: [ubuntu-latest]
-<<<<<<< HEAD
-#        python-version: ["3.8", "3.9", "3.10"] # 3.8 does not support typing
-        python-version: ["3.9", "3.10"]
-=======
         python-version: ["3.9", "3.10", "3.11"]
->>>>>>> f2674272
 
     runs-on: ${{ matrix.os }}
 
