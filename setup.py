from distutils.sysconfig import get_config_vars
from pathlib import Path

from setuptools import Extension, find_packages, setup

# remove `-Wstrict-prototypes' that is for C not C++
cfg_vars = get_config_vars()
for key, value in cfg_vars.items():
    if type(value) == str and "-Wstrict-prototypes" in value:
        cfg_vars[key] = value.replace("-Wstrict-prototypes", "")


class get_pybind11_includes:
    """
    Helper class to determine the pybind11 include path

    The purpose of this class is to postpone importing pybind11 until it is actually
    installed, so that the ``get_include()`` method can be invoked.

    see:
    https://github.com/pybind/python_example/blob/master/setup.py
    https://github.com/pybind/python_example/issues/32
    """

    def __str__(self):
        import pybind11

        return pybind11.get_include()


def get_includes():
    return [get_pybind11_includes(), "kliff/neighbor"]


def get_extra_compile_args():
    return ["-std=c++11"]


# TODO: explore -Ofast and -march=native

sym_fn = Extension(
    "kliff.legacy.descriptors.symmetry_function.sf",
    sources=[
        "kliff/legacy/descriptors/symmetry_function/sym_fn_bind.cpp",
        "kliff/legacy/descriptors/symmetry_function/sym_fn.cpp",
        "kliff/legacy/descriptors/symmetry_function/helper.cpp",
    ],
    include_dirs=get_includes(),
    extra_compile_args=get_extra_compile_args(),
    language="c++",
)

bispectrum = Extension(
    "kliff.legacy.descriptors.bispectrum.bs",
    sources=[
        "kliff/legacy/descriptors/bispectrum/bispectrum_bind.cpp",
        "kliff/legacy/descriptors/bispectrum/bispectrum.cpp",
        "kliff/legacy/descriptors/bispectrum/helper.cpp",
    ],
    include_dirs=get_includes(),
    extra_compile_args=get_extra_compile_args(),
    language="c++",
)

neighlist = Extension(
    "kliff.neighbor.neighlist",
    sources=[
        "kliff/neighbor/neighbor_list.cpp",
        "kliff/neighbor/neighbor_list_bind.cpp",
    ],
    include_dirs=get_includes(),
    extra_compile_args=get_extra_compile_args(),
    language="c++",
)

graph_module = Extension(
    "kliff.transforms.configuration_transforms.graphs.graph_module",
    sources=[
        "kliff/transforms/configuration_transforms/graphs/radial_graph.cpp",
        "kliff/neighbor/neighbor_list.cpp",
    ],
    include_dirs=get_includes(),
    extra_compile_args=get_extra_compile_args(),
    language="c++",
)


def get_version():
    fname = Path(__file__).parent.joinpath("kliff", "__init__.py")
    with open(fname) as f:
        for line in f:
            line = line.strip()
            if "__version__" in line:
                v = line.split("=")[1]
                # stripe white space, and ' or " in string
                if "'" in v:
                    version = v.strip("' ")
                elif '"' in v:
                    version = v.strip('" ')
                break
    return version


def get_readme():
    fname = Path(__file__).parent.joinpath("README.md")
    with open(fname, "r") as f:
        readme = f.read()
    return readme


setup(
    name="kliff",
    version=get_version(),
    packages=find_packages(),
    ext_modules=[sym_fn, bispectrum, neighlist, graph_module],
    install_requires=[
        "requests",
        "scipy",
        "pyyaml",
        "monty",
        "loguru",
        "ase<3.23",
        "numpy<2.0",
    ],
    extras_require={
        "test": [
            "pytest",
            "pytest-cov",
            "kimpy",
            "emcee",
<<<<<<< HEAD
            "ptemcee @ git+https://github.com/yonatank93/ptemcee.git@enhance_v1.0.0",
            "numpy<2.0",
            "ase<3.23",
            "libdescriptor",
        ],
        "torch": [
=======
            # The below one works if one installs this repo from source; however,
            # PyPI does not allow this syntax. So we comment it out and a user need to
            # install it manually for now.
            # "ptemcee @ git+https://github.com/yonatank93/ptemcee.git@enhance_v1.0.0",
>>>>>>> c4afd55e
            "torch",
            "torch_geometric",
            "pytorch_lightning",
            "torch_scatter",
            "tensorboard",
            "tensorboardx",
        ],
        "docs": [
            "sphinx",
            "furo",
            "myst-nb",
            "sphinx-autodoc-typehints",
            "sphinx-copybutton",
            "matplotlib",
        ],
    },
    entry_points={"console_scripts": ["kliff = kliff.cmdline.cli:main"]},
    author="Mingjian Wen",
    author_email="wenxx151@gmail.com",
    url="https://github.com/openkim/kliff",
    description="KLIFF: KIM-based Learning-Integrated Fitting Framework",
    long_description=get_readme(),
    long_description_content_type="text/markdown",
    classifiers=[
        "License :: OSI Approved :: GNU Lesser General Public License v2 (LGPLv2)",
        "Operating System :: OS Independent",
    ],
    zip_safe=False,
)<|MERGE_RESOLUTION|>--- conflicted
+++ resolved
@@ -128,19 +128,15 @@
             "pytest-cov",
             "kimpy",
             "emcee",
-<<<<<<< HEAD
-            "ptemcee @ git+https://github.com/yonatank93/ptemcee.git@enhance_v1.0.0",
+            # The below one works if one installs this repo from source; however,
+            # PyPI does not allow this syntax. So we comment it out and a user need to
+            # install it manually for now.
+            # "ptemcee @ git+https://github.com/yonatank93/ptemcee.git@enhance_v1.0.0",
             "numpy<2.0",
             "ase<3.23",
             "libdescriptor",
         ],
         "torch": [
-=======
-            # The below one works if one installs this repo from source; however,
-            # PyPI does not allow this syntax. So we comment it out and a user need to
-            # install it manually for now.
-            # "ptemcee @ git+https://github.com/yonatank93/ptemcee.git@enhance_v1.0.0",
->>>>>>> c4afd55e
             "torch",
             "torch_geometric",
             "pytorch_lightning",
