--- conflicted
+++ resolved
@@ -4,70 +4,18 @@
 import numpy as np
 import pytest
 
-<<<<<<< HEAD
-from kliff import nn
-from kliff.calculators.calculator_torch import CalculatorTorchSeparateSpecies
-from kliff.descriptors import SymmetryFunction
-from kliff.loss import Loss
-=======
 from kliff.dataset import Dataset
 from kliff.legacy import nn
 from kliff.legacy.calculators.calculator_torch import CalculatorTorchSeparateSpecies
 from kliff.legacy.descriptors import SymmetryFunction
 from kliff.legacy.loss import Loss
->>>>>>> a7591199
 from kliff.models import NeuralNetwork
 from kliff.uq.bootstrap import BootstrapNeuralNetworkModel
 
 seed = 1717
 np.random.seed(seed)
 
-<<<<<<< HEAD
 # Number of bootstrap samples
-=======
-# descriptor
-descriptor = SymmetryFunction(
-    cut_name="cos",
-    cut_dists={"Si-Si": 5.0, "C-C": 5.0, "Si-C": 5.0},
-    hyperparams="set30",
-    normalize=True,
-)
-
-# models
-# Si
-N1 = np.random.randint(5, 10)
-model_si = NeuralNetwork(descriptor)
-model_si.add_layers(
-    nn.Linear(descriptor.get_size(), N1),
-    nn.Tanh(),
-    nn.Linear(N1, 1),
-)
-
-# C
-model_c = NeuralNetwork(descriptor)
-model_c.add_layers(
-    nn.Linear(descriptor.get_size(), N1),
-    nn.Tanh(),
-    nn.Linear(N1, 1),
-)
-
-# training set
-FILE_DIR = Path(__file__).absolute().parent  # Directory of test file
-path = FILE_DIR.parent.joinpath("test_data/configs/SiC_4")
-data = Dataset.from_path(path)
-configs = data.get_configs()
-
-# calculators
-calc = CalculatorTorchSeparateSpecies({"Si": model_si, "C": model_c})
-_ = calc.create(configs, use_energy=False, use_forces=True)
-
-loss = Loss(calc)
-min_kwargs = dict(method="Adam", num_epochs=10, batch_size=100, lr=0.001)
-result = loss.minimize(**min_kwargs)
-
-orig_state_filename = FILE_DIR / "orig_model.pkl"
-BS = BootstrapNeuralNetworkModel(loss, orig_state_filename=orig_state_filename)
->>>>>>> a7591199
 nsamples = np.random.randint(1, 5)
 # Number of nodes of the model
 N = np.random.randint(5, 10)
@@ -109,6 +57,11 @@
     )
     return model
 
+# training set
+# FILE_DIR = Path(__file__).absolute().parent  # Directory of test file
+# path = FILE_DIR.parent.joinpath("test_data/configs/SiC_4")
+# data = Dataset.from_path(path)
+# configs = data.get_configs()
 
 @pytest.fixture(scope="session")
 def calc(uq_test_configs, model_si, model_c):
