import copy
import hashlib
import importlib
import json
import os
from collections.abc import Iterable
from pathlib import Path
from typing import TYPE_CHECKING, Dict, List, Optional, Tuple, Union

import dill
import numpy as np
from loguru import logger
from monty.dev import requires

from kliff.dataset.extxyz import read_extxyz, write_extxyz
from kliff.dataset.weight import Weight
from kliff.utils import stress_to_tensor, stress_to_voigt, to_path

# For type checking
if TYPE_CHECKING:
    from colabfit.tools.configuration import Configuration as ColabfitConfiguration
    from colabfit.tools.database import MongoDatabase

# check if colabfit-tools is installed
try:
    from colabfit.tools.database import MongoDatabase
except ImportError:
    MongoDatabase = None

import ase.io
from ase.data import chemical_symbols

# map from file_format to file extension
SUPPORTED_FORMAT = {"xyz": ".xyz"}
SUPPORTED_PARSERS = ["ase"]


class Configuration:
    r"""
    Class of atomic configuration.
    This is used to store the information of an atomic configuration, e.g. supercell,
    species, coords, energy, and forces.

    Args:
        cell: A 3x3 matrix of the lattice vectors. The first, second, and third rows are
            :math:`a_1`, :math:`a_2`, and :math:`a_3`, respectively.
        species: A list of N strings giving the species of the atoms, where N is the
            number of atoms.
        coords: A Nx3 matrix of the coordinates of the atoms, where N is the number of
            atoms.
        PBC: A list with 3 components indicating whether periodic boundary condition
            is used along the directions of the first, second, and third lattice vectors.
        energy: energy of the configuration.
        forces: A Nx3 matrix of the forces on atoms, where N is the number of atoms.
        stress: A list with 6 components in Voigt notation, i.e. it returns
            :math:`\sigma=[\sigma_{xx},\sigma_{yy},\sigma_{zz},\sigma_{yz},\sigma_{xz},
            \sigma_{xy}]`. See: https://en.wikipedia.org/wiki/Voigt_notation
        weight: an instance that computes the weight of the configuration in the loss
            function.
        identifier: a (unique) identifier of the configuration
    """

    def __init__(
        self,
        cell: np.ndarray,
        species: List[str],
        coords: np.ndarray,
        PBC: List[bool],
        energy: float = None,
        forces: Optional[np.ndarray] = None,
        stress: Optional[List[float]] = None,
        weight: Optional[Weight] = None,
        identifier: Optional[Union[str, Path]] = None,
    ):
        self._cell = cell
        self._species = species
        self._coords = coords
        self._PBC = PBC
        self._energy = energy
        self._forces = forces
        self._stress = stress
        self._fingerprint = None

        self._identifier = identifier
        self._path = None

        self._metadata: dict = {}

        self._weight = Weight() if weight is None else weight
        self._weight.compute_weight(self)  # Compute the weight
        # TODO: Dynamic loading from colabfit-tools dataset. Is it needed?

    # TODO enable config weight read in from file
    @classmethod
    def from_file(
        cls,
        filename: Path,
        weight: Optional[Weight] = None,
        file_format: str = "xyz",
    ):
        """
        Read configuration from file.

        Args:
            filename: Path to the file that stores the configuration.
            file_format: Format of the file that stores the configuration (e.g. `xyz`).
        """

        if file_format == "xyz":
            cell, species, coords, PBC, energy, forces, stress = read_extxyz(filename)
        else:
            raise ConfigurationError(
                f"Expect data file_format to be one of {list(SUPPORTED_FORMAT.keys())}, "
                f"got: {file_format}."
            )

        cell = np.asarray(cell)
        species = [str(i) for i in species]
        coords = np.asarray(coords)
        PBC = [bool(i) for i in PBC]
        energy = float(energy) if energy is not None else None
        forces = np.asarray(forces) if forces is not None else None
        stress = [float(i) for i in stress] if stress is not None else None

        self = cls(
            cell,
            species,
            coords,
            PBC,
            energy,
            forces,
            stress,
            weight,
            identifier=str(filename),
        )
        self._path = to_path(filename)

        return self

    def to_file(self, filename: Path, file_format: str = "xyz"):
        """
        Write the configuration to file.

        Args:
            filename: Path to the file that stores the configuration.
            file_format: Format of the file that stores the configuration (e.g. `xyz`).
        """
        filename = to_path(filename)
        if file_format == "xyz":
            write_extxyz(
                filename,
                self.cell,
                self.species,
                self.coords,
                self.PBC,
                self._energy,
                self._forces,
                self._stress,
            )
        else:
            raise ConfigurationError(
                f"Expect data file_format to be one of {list(SUPPORTED_FORMAT.keys())}, "
                f"got: {file_format}."
            )

    @classmethod
    def from_colabfit(
        cls,
        database_client: "MongoDatabase",
        data_object: dict,
        weight: Optional[Weight] = None,
    ):
        """
        Read configuration from colabfit database .

        Args:
            database_client: Instance of connected MongoDatabase client, which can be used to
                fetch database from colabfit-tools dataset.
            data_object: colabfit data object dictionary to be associated with current
                configuration and property.
            weight: an instance that computes the weight of the configuration in the loss
                function.
        """
        try:
            configuration_id = data_object["relationships"][0]["configuration"]
            fetched_configuration = database_client.get_cleaned_configuration(
                configuration_id
            )
            fetched_properties = list(
                database_client.get_cleaned_property_instances(
                    data_object["relationships"][0]["property_instance"]
                )
            )
        except:
            raise ConfigurationError(
                "Looks like Mongo database did not return appropriate response. "
                f"Please run db.configurations.find('_id':{data_object}) to verify response. "
            )
        cell = np.asarray(fetched_configuration["cell"])
        # TODO: consistent Z -> symbol mapping -> Z mapping across all kliff
        species = [
            chemical_symbols[int(i)] for i in fetched_configuration["atomic_numbers"]
        ]
        coords = np.asarray(fetched_configuration["positions"])
        PBC = [bool(i) for i in fetched_configuration["pbc"]]

        energy = None
        forces = None
        stress = None
        for property in fetched_properties:
            if property["type"] == "potential-energy":
                energy = float(property["potential-energy"]["energy"]["source-value"])
            elif property["type"] == "atomic-forces":
                forces = np.asarray(property["atomic-forces"]["forces"]["source-value"])
            elif property["type"] == "cauchy-stress":
                stress = np.asarray(property["cauchy-stress"]["stress"]["source-value"])
                stress = stress_to_voigt(stress)

        self = cls(
            cell,
            species,
            coords,
            PBC,
            energy,
            forces,
            stress,
            identifier=configuration_id,
            weight=weight,
        )
        self.metadata = {
            "do-id": data_object["colabfit-id"],
            "co-id": fetched_configuration["colabfit-id"],
            "pi-ids": [pi["colabfit-id"] for pi in fetched_properties],
            "names": fetched_configuration["names"],
        }
        # Update self.metadata with information from metadata collection
        md_dict = database_client.get_metadata_from_do_doc(data_object)
        if md_dict:
            md_dict["md-id"] = md_dict["colabfit-id"]
            md_dict.pop("colabfit-id")
            self.metadata.update(md_dict)

        return self

    @classmethod
    def from_ase_atoms(
        cls,
        atoms: ase.Atoms,
        weight: Optional[Weight] = None,
        energy_key: str = "energy",
        forces_key: str = "forces",
    ):
        """
        Read configuration from ase.Atoms object.

        Args:
            atoms: ase.Atoms object.
            weight: an instance that computes the weight of the configuration in the loss
                function.
            energy_key: Name of the field in extxyz that stores the energy.
            forces_key: Name of the field in extxyz that stores the forces.
        """
        cell = atoms.get_cell()
        species = atoms.get_chemical_symbols()
        coords = atoms.get_positions()
        PBC = atoms.get_pbc()
        energy = atoms.info[energy_key]
        try:
            forces = atoms.arrays[forces_key]
        except KeyError:
            forces = None

        try:
            stress = atoms.get_stress(voigt=True)
        except RuntimeError:
            stress = None

        weight = weight

        self = cls(
            cell,
            species,
            coords,
            PBC,
            energy,
            forces,
            stress,
            weight,
        )
        return self

    def to_ase_atoms(self):
        """
        Convert the configuration to ase.Atoms object.

        Returns:
            ase.Atoms representation of the Configuration
        """
        atoms = ase.Atoms(
            symbols=self.species,
            positions=self.coords,
            cell=self.cell,
            pbc=self.PBC,
        )
        if self.energy is not None:
            atoms.info["energy"] = self.energy
        if self.forces is not None:
            atoms.set_array("forces", self.forces)
        if self.stress is not None:
            atoms.info["stress"] = stress_to_tensor(self.stress)
        return atoms

    @property
    def cell(self) -> np.ndarray:
        """
        3x3 matrix of the lattice vectors of the configurations.
        """
        return self._cell

    @property
    def PBC(self) -> List[bool]:
        """
        A list with 3 components indicating whether periodic boundary condition
        is used along the directions of the first, second, and third lattice vectors.
        """
        return self._PBC

    @property
    def species(self) -> List[str]:
        """
        Species string of all atoms.
        """
        return self._species

    @property
    def coords(self) -> np.ndarray:
        """
        A Nx3 matrix of the Cartesian coordinates of all atoms.
        """
        return self._coords

    @property
    def energy(self) -> Union[float, None]:
        """
        Potential energy of the configuration.
        """
        if self._energy is None:
            raise ConfigurationError("Configuration does not contain energy.")
        return self._energy

    @energy.setter
    def energy(self, energy: Union[float, None]) -> None:
        """
        Set the energy of the configuration.
        Args:
            energy: Potential energy of the configuration.
        """
        self._energy = energy

    @property
    def forces(self) -> np.ndarray:
        """
        Return a `Nx3` matrix of the forces on each atoms.
        """
        if self._forces is None:
            raise ConfigurationError("Configuration does not contain forces.")
        return self._forces

    @forces.setter
    def forces(self, forces: np.ndarray):
        """
        Set the forces of the configuration.
        Args:
            forces: Numpy array containing the forces.
        """
        self._forces = forces

    @property
    def stress(self) -> List[float]:
        r"""
        Stress of the configuration.
        The stress is given in Voigt notation i.e
        :math:`\sigma=[\sigma_{xx},\sigma_{yy},\sigma_{zz},\sigma_{yz},\sigma_{xz},
        \sigma_{xy}]`.
        """
        if self._stress is None:
            raise ConfigurationError("Configuration does not contain stress.")
        return self._stress

    @stress.setter
    def stress(self, stress: Union[List[float], np.ndarray]):
        """
        Set the stress of the configuration. The stress is given in Voigt notation i.e
        :math:`\sigma=[\sigma_{xx},\sigma_{yy},\sigma_{zz},\sigma_{yz},\sigma_{xz},
        \sigma_{xy}]`.
        Args:
            stress: List containing the stress.
        """
        self._stress = stress

    @property
    def weight(self):
        """
        Get the weight class of the loss function.
        """
        return self._weight

    @weight.setter
    def weight(self, weight: Weight):
        """
        Set the weight of the configuration if the loss function.
        """
        self._weight = weight
        self._weight.compute_weight(self)

    @property
    def identifier(self) -> str:
        """
        Return identifier of the configuration.
        """
        return self._identifier

    @identifier.setter
    def identifier(self, identifier: str):
        """
        Set the identifier of the configuration.
        """
        self._identifier = identifier

    @property
    def fingerprint(self):
        """
        Return the stored fingerprint of the configuration.
        """
        return self._fingerprint

    @fingerprint.setter
    def fingerprint(self, fingerprint):
        """
        Set the fingerprint of the configuration.
        Args:
         fingerprint: Object which is the fingerprint of the configuration.
        """
        self._fingerprint = fingerprint

    @property
    def path(self) -> Union[Path, None]:
        """
        Return the path of the file containing the configuration. If the configuration
        is not read from a file, return None.
        """
        return self._path

    @property
    def metadata(self) -> dict:
        """
        Return the metadata of the configuration.
        """
        return self._metadata

    @metadata.setter
    def metadata(self, metadata: dict):
        """
        Set the metadata of the configuration.
        """
        self._metadata = metadata

    def get_num_atoms(self) -> int:
        """
        Return the total number of atoms in the configuration.
        """
        return len(self.species)

    def get_num_atoms_by_species(self) -> Dict[str, int]:
        """
        Return a dictionary of the number of atoms with each species.
        """
        return self.count_atoms_by_species()

    def get_volume(self) -> float:
        """
        Return volume of the configuration.
        """
        return abs(np.dot(np.cross(self.cell[0], self.cell[1]), self.cell[2]))

    def count_atoms_by_species(
        self, symbols: Optional[List[str]] = None
    ) -> Dict[str, int]:
        """
        Count the number of atoms by species.

        Args:
            symbols: species to count the occurrence. If `None`, all species present
                in the configuration are used.

        Returns:
            {specie, count}: with `key` the species string, and `value` the number of
                atoms with each species.
        """

        unique, counts = np.unique(self.species, return_counts=True)
        symbols = unique if symbols is None else symbols

        natoms_by_species = dict()
        for s in symbols:
            if s in unique:
                natoms_by_species[s] = counts[list(unique).index(s)]
            else:
                natoms_by_species[s] = 0

        return natoms_by_species

    def order_by_species(self):
        """
        Order the atoms according to the species such that atoms with the same species
        have contiguous indices.
        """
        if self.forces is not None:
            species, coords, forces = zip(
                *sorted(
                    zip(self.species, self.coords, self.forces),
                    key=lambda pair: pair[0],
                )
            )
            self._species = np.asarray(species).tolist()
            self._coords = np.asarray(coords)
            self._forces = np.asarray(forces)
        else:
            species, coords = zip(
                *sorted(zip(self.species, self.coords), key=lambda pair: pair[0])
            )
            self._species = np.asarray(species)
            self._coords = np.asarray(coords)

    @staticmethod
    def _get_colabfit_property(
        database_client: "MongoDatabase",
        property_id: Union[List[str], str],
        property_name: str,
        property_type: str,
    ):
        """
        Returns colabfit-property. workaround till we get proper working get_property routine

        Args:
            database_client: Instance of connected MongoDatabase client, which can be used to
                fetch database from colabfit-tools dataset.
            property_id: colabfit ID of the property instance to be associated with
                current configuration.
            property_name: subfield of the property to fetch
            property_type: type of property to fetch

        Returns:
            Property: fetched value, None if query comes empty
        """
        pi_doc = database_client.property_instances.find_one(
            {"colabfit-id": {"$in": property_id}, "type": property_type}
        )
        if pi_doc:
            return pi_doc[property_type][property_name]["source-value"]
        else:
            return None


class Dataset:
    """
    A dataset of multiple configurations (:class:`~kliff.dataset.Configuration`).

    Args:
        configurations: A list of :class:`~kliff.dataset.Configuration` objects.
    """

    def __init__(self, configurations: Iterable = None):
        if configurations is None:
            self.configs = []
        elif isinstance(configurations, Iterable) and not isinstance(
            configurations, str
        ):
            self.configs = list(configurations)
        else:
            raise DatasetError(
                "configurations must be a iterable of Configuration objects."
            )

        self._metadata: dict = {}

    @classmethod
    @requires(MongoDatabase is not None, "colabfit-tools is not installed")
    def from_colabfit(
        cls,
        colabfit_database: str,
        colabfit_dataset: str,
        colabfit_uri: str = "mongodb://localhost:27017",
<<<<<<< HEAD
        weight: Optional[Union[Weight, Path]] = None,
=======
        weight: Optional[Weight] = None,
        **kwargs,
>>>>>>> 9ee3ce8d
    ) -> "Dataset":
        """
        Read configurations from colabfit database and initialize a dataset.

        Args:
            weight: an instance that computes the weight of the configuration in the loss
                function. If a path is provided, it is used to read the weight from the
                file.  The file must be a plain text file with 4 whitespace separated
                columns: config_weight, energy_weight, forces_weight, and stress_weight.
                Length of the file must be equal to the number of configurations, or 1
                (in which case the same weight is used for all configurations).
            colabfit_database: Name of the colabfit Mongo database to read from.
            colabfit_dataset: Name of the colabfit dataset instance to read from, usually
                it is of form, e.g., "DS_xxxxxxxxxxxx_0"
            colabfit_uri: connection URI of the colabfit Mongo database to read from.

        Returns:
            A dataset of configurations.
        """
        instance = cls()
        instance.add_from_colabfit(
            colabfit_database, colabfit_dataset, colabfit_uri, weight, **kwargs
        )
        return instance

    @staticmethod
    @requires(MongoDatabase is not None, "colabfit-tools is not installed")
    def _read_from_colabfit(
        database_client: MongoDatabase,
        colabfit_dataset: str,
        weight: Optional[Weight] = None,
    ) -> List[Configuration]:
        """
        Read configurations from colabfit database.

        Args:
            database_client: Instance of connected MongoDatabase client, which can be used to
                fetch database from colabfit-tools dataset.
            colabfit_dataset: Name of the colabfit dataset instance to read from.
            weight: an instance that computes the weight of the configuration in the loss
                function.

        Returns:
            A list of configurations.
        """
        # get configuration and property ID and send it to load configuration-first get Data Objects
        data_objects = database_client.data_objects.find(
            {"relationships.dataset": colabfit_dataset}
        )
        if not data_objects:
            logger.error(f"{colabfit_dataset} is either empty or does not exist")
            raise DatasetError(f"{colabfit_dataset} is either empty or does not exist")

        configs = []
        for data_object in data_objects:
            configs.append(
                Configuration.from_colabfit(database_client, data_object, weight)
            )

        if len(configs) <= 0:
            raise DatasetError(f"No dataset file with in {colabfit_dataset} dataset.")

        logger.info(f"{len(configs)} configurations read from {colabfit_dataset}")

        return configs

    @requires(MongoDatabase is not None, "colabfit-tools is not installed")
    def add_from_colabfit(
        self,
        colabfit_database: str,
        colabfit_dataset: str,
        colabfit_uri: str = "mongodb://localhost:27017",
<<<<<<< HEAD
        weight: Optional[Union[Weight, Path]] = None,
=======
        weight: Optional[Weight] = None,
        **kwargs,
>>>>>>> 9ee3ce8d
    ):
        """
        Read configurations from colabfit database and add them to the dataset.

        Args:
            colabfit_database: Name of the colabfit Mongo database to read from.
            colabfit_dataset: Name of the colabfit dataset instance to read from (usually
                it is of form, e.g., "DS_xxxxxxxxxxxx_0")
            colabfit_uri: connection URI of the colabfit Mongo database to read from.
            weight: an instance that computes the weight of the configuration in the loss
                function. If a path is provided, it is used to read the weight from the
                file.  The file must be a plain text file with 4 whitespace separated
                columns: config_weight, energy_weight, forces_weight, and stress_weight.
                Length of the file must be equal to the number of configurations, or 1
                (in which case the same weight is used for all configurations).

        """
        # open link to the mongo
<<<<<<< HEAD
        mongo_client = MongoDatabase(colabfit_database, uri=colabfit_uri)
        if isinstance(weight, Weight):
            configs = Dataset._read_from_colabfit(
                mongo_client, colabfit_dataset, weight
            )
        else:
            configs = Dataset._read_from_colabfit(mongo_client, colabfit_dataset, None)
            self.add_weights(weight)
=======
        mongo_client = MongoDatabase(colabfit_database, uri=colabfit_uri, **kwargs)
        configs = Dataset._read_from_colabfit(mongo_client, colabfit_dataset, weight)
>>>>>>> 9ee3ce8d
        self.configs.extend(configs)

    @classmethod
    def from_path(
        cls,
        path: Union[Path, str],
        weight: Optional[Union[Path, Weight]] = None,
        file_format: str = "xyz",
    ) -> "Dataset":
        """
        Read configurations from path and initialize a dataset using KLIFF's own parser.

        Args:
            path: Path the directory (or filename) storing the configurations.
            weight: an instance that computes the weight of the configuration in the loss
                function. If a path is provided, it is used to read the weight from the
                file.  The file must be a plain text file with 4 whitespace separated
                columns: config_weight, energy_weight, forces_weight, and stress_weight.
                Length of the file must be equal to the number of configurations, or 1
                (in which case the same weight is used for all configurations).
            file_format: Format of the file that stores the configuration, e.g. `xyz`.

        Returns:
            A dataset of configurations.
        """
        instance = cls()
        instance.add_from_path(path, weight, file_format)
        return instance

    @staticmethod
    def _read_from_path(
        path: Path,
        weight: Optional[Weight] = None,
        file_format: str = "xyz",
    ) -> List[Configuration]:
        """
        Read configurations from path.

        Args:
            path: Path of the directory storing the configurations in individual files.
                For single file with multiple configurations, use `_read_from_ase()` instead.
            weight: an instance that computes the weight of the configuration in the loss
                function.
            file_format: Format of the file that stores the configuration, e.g. `xyz`.

        Returns:
            A list of configurations.
        """
        try:
            extension = SUPPORTED_FORMAT[file_format]
        except KeyError:
            raise DatasetError(
                f"Expect data file_format to be one of {list(SUPPORTED_FORMAT.keys())}, "
                f"got: {file_format}."
            )

        path = to_path(path)

        if path.is_dir():
            parent = path
            all_files = []
            for root, dirs, files in os.walk(parent, followlinks=True):
                for f in files:
                    if f.endswith(extension):
                        all_files.append(to_path(root).joinpath(f))
            all_files = sorted(all_files)
        else:
            parent = path.parent
            all_files = [path]

        configs = [Configuration.from_file(f, weight, file_format) for f in all_files]

        if len(configs) <= 0:
            raise DatasetError(
                f"No dataset file with file format `{file_format}` found at {parent}."
            )
        return configs

    def add_from_path(
        self,
        path: Union[Path, str],
        weight: Optional[Union[Weight, Path]] = None,
        file_format: str = "xyz",
    ):
        """
        Read configurations from path and append them to dataset.

        Args:
            path: Path the directory (or filename) storing the configurations.
            weight: an instance that computes the weight of the configuration in the loss
                function. If a path is provided, it is used to read the weight from the
                file.  The file must be a plain text file with 4 whitespace separated
                columns: config_weight, energy_weight, forces_weight, and stress_weight.
                Length of the file must be equal to the number of configurations, or 1
                (in which case the same weight is used for all configurations).
            file_format: Format of the file that stores the configuration, e.g. `xyz`.
        """
        if isinstance(path, str):
            path = Path(path)

        if isinstance(weight, Weight):
            configs = self._read_from_path(path, weight, file_format)
        else:
            configs = self._read_from_path(path, None, file_format)
            self.add_weights(weight)
        self.configs.extend(configs)

    @classmethod
    def from_ase(
        cls,
        path: Union[Path, str] = None,
        ase_atoms_list: List[ase.Atoms] = None,
        weight: Optional[Union[Weight, Path]] = None,
        energy_key: str = "energy",
        forces_key: str = "forces",
        slices: str = ":",
        file_format: str = "xyz",
    ) -> "Dataset":
        """
        Read configurations from ase.Atoms object and initialize a dataset. The expected
        inputs are either a pre-initialized list of ase.Atoms, or a path from which
        the dataset can be read from (usually an extxyz file). If the configurations
        are in a file, or a directory, it would use ~ase.io.read() to read the
        configurations. Therefore, it is expected that the file format is supported by
        ASE.

        Example:
            >>> from ase.build import bulk
            >>> from kliff.dataset import Dataset
            >>> ase_configs = [bulk("Al"), bulk("Al", cubic=True)]
            >>> dataset_from_list = Dataset.from_ase(ase_atoms_list=ase_configs)
            >>> dataset_from_file = Dataset.from_ase(path="configs.xyz", energy_key="Energy")

        Args:
            path: Path the directory (or filename) storing the configurations.
            ase_atoms_list: A list of ase.Atoms objects.
            weight: an instance that computes the weight of the configuration in the loss
                function. If a path is provided, it is used to read the weight from the
                file.  The file must be a plain text file with 4 whitespace separated
                columns: config_weight, energy_weight, forces_weight, and stress_weight.
                Length of the file must be equal to the number of configurations, or 1
                (in which case the same weight is used for all configurations).
            energy_key: Name of the field in extxyz/ase.Atoms that stores the energy.
            forces_key: Name of the field in extxyz/ase.Atoms that stores the forces.
            slices: Slice of the configurations to read. It is used only when `path` is
                a file.
            file_format: Format of the file that stores the configuration, e.g. `xyz`.

        Returns:
            A dataset of configurations.
        """
        instance = cls()
        instance.add_from_ase(
            path, ase_atoms_list, weight, energy_key, forces_key, slices, file_format
        )
        return instance

    @staticmethod
    def _read_from_ase(
        path: Path = None,
        ase_atoms_list: List[ase.Atoms] = None,
        weight: Optional[Weight] = None,
        energy_key: str = "energy",
        forces_key: str = "forces",
        slices: str = ":",
        file_format: str = "xyz",
    ) -> List[Configuration]:
        """
        Read configurations from ase.Atoms object. If the configurations are in a file,
        or a directory, it would use ~ase.io.read() to read the configurations.

        Args:
            path: Path the directory (or filename) storing the configurations.
            ase_atoms_list: A list of ase.Atoms objects.
            weight: an instance that computes the weight of the configuration in the loss
                function.
            energy_key: Name of the field in extxyz/ase.Atoms that stores the energy.
            forces_key: Name of the field in extxyz/ase.Atoms that stores the forces.
            slices: Slice of the configurations to read. It is used only when `path` is
                a file.
            file_format: Format of the file that stores the configuration, e.g. `xyz`.

        Returns:
            A list of configurations.
        """
        if ase_atoms_list is None and path is None:
            raise DatasetError(
                "Either list of ase.Atoms objects or a path must be provided."
            )

        if ase_atoms_list:
            configs = [
                Configuration.from_ase_atoms(
                    config,
                    weight=weight,
                    energy_key=energy_key,
                    forces_key=forces_key,
                )
                for config, weight_obj in zip(ase_atoms_list)
            ]
        else:
            try:
                extension = SUPPORTED_FORMAT[file_format]
            except KeyError:
                raise DatasetError(
                    f"Expect data file_format to be one of {list(SUPPORTED_FORMAT.keys())}, "
                    f"got: {file_format}."
                )

            path = to_path(path)

            if path.is_dir():
                parent = path
                all_files = []
                for root, dirs, files in os.walk(parent, followlinks=True):
                    for f in files:
                        if f.endswith(extension):
                            all_files.append(to_path(root).joinpath(f))
                all_files = sorted(all_files)
            else:
                parent = path.parent
                all_files = [path]

            if len(all_files) == 1:  # single xyz file with multiple configs
                all_configs = ase.io.read(all_files[0], index=slices)

                configs = [
                    Configuration.from_ase_atoms(
                        config,
                        weight=weight,
                        energy_key=energy_key,
                        forces_key=forces_key,
                    )
                    for config in all_configs
                ]
            else:
                configs = [
                    Configuration.from_ase_atoms(
                        ase.io.read(f),
                        weight=weight,
                        energy_key=energy_key,
                        forces_key=forces_key,
                    )
                    for f in all_files
                ]

        if len(configs) <= 0:
            raise DatasetError(
                f"No dataset file with file format `{file_format}` found at {path}."
            )

        logger.info(f"{len(configs)} configurations loaded using ASE.")
        return configs

    def add_from_ase(
        self,
        path: Union[Path, str] = None,
        ase_atoms_list: List[ase.Atoms] = None,
        weight: Optional[Union[Weight, Path]] = None,
        energy_key: str = "energy",
        forces_key: str = "forces",
        slices: str = ":",
        file_format: str = "xyz",
    ):
        """
        Read configurations from ase.Atoms object and append to a dataset. The expected
        inputs are either a pre-initialized list of ase.Atoms, or a path from which
        the dataset can be read from (usually an extxyz file). If the configurations
        are in a file, or a directory, it would use ~ase.io.read() to read the
        configurations. Therefore, it is expected that the file format is supported by
        ASE.

        Example:
            >>> from ase.build import bulk
            >>> from kliff.dataset import Dataset
            >>> ase_configs = [bulk("Al"), bulk("Al", cubic=True)]
            >>> dataset = Dataset()
            >>> dataset.add_from_ase(ase_atoms_list=ase_configs)
            >>> dataset.add_from_ase(path="configs.xyz", energy_key="Energy")

        Args:
            path: Path the directory (or filename) storing the configurations.
            ase_atoms_list: A list of ase.Atoms objects.
            weight: an instance that computes the weight of the configuration in the loss
                function. If a path is provided, it is used to read the weight from the
                file.  The file must be a plain text file with 4 whitespace separated
                columns: config_weight, energy_weight, forces_weight, and stress_weight.
                Length of the file must be equal to the number of configurations, or 1
                (in which case the same weight is used for all configurations).
            energy_key: Name of the field in extxyz/ase.Atoms that stores the energy.
            forces_key: Name of the field in extxyz/ase.Atoms that stores the forces.
            slices: Slice of the configurations to read. It is used only when `path` is
                a file.
            file_format: Format of the file that stores the configuration, e.g. `xyz`.
        """
        if isinstance(path, str):
            path = Path(path)

        if isinstance(weight, Weight):
            configs = self._read_from_ase(
                path,
                ase_atoms_list,
                weight,
                energy_key,
                forces_key,
                slices,
                file_format,
            )
        else:
            configs = self._read_from_ase(
                path, ase_atoms_list, None, energy_key, forces_key, slices, file_format
            )
            self.add_weights(weight)
        self.configs.extend(configs)

    def get_configs(self) -> List[Configuration]:
        """
        Get shallow copy of the configurations.
        """
        return self.configs[:]

    def __len__(self) -> int:
        """
        Get length of the dataset. It is needed to make dataset directly compatible
        with various dataloaders.

        Returns:
            Number of configurations in the dataset.
        """
        return len(self.configs)

    def __getitem__(
        self, idx: Union[int, np.ndarray, List]
    ) -> Union[Configuration, "Dataset"]:
        """
        Get the configuration at index `idx`. If the index is a list, it returns a new
        dataset with the configurations at the indices.

        Args:
         idx: Index of the configuration to get or a list of indices.

        Returns:
            The configuration at index `idx` or a new dataset with the configurations at
            the indices.
        """
        if isinstance(idx, int):
            return self.configs[idx]
        else:
            configs = [self.configs[i] for i in idx]
            return Dataset(configs)

    def save_weights(self, path: Union[Path, str]):
        """
        Save the weights of the configurations to a file.

        Args:
            path: Path of the file to save the weights.
        """
        path = to_path(path)
        with path.open("w") as f:
            for config in self.configs:
                f.write(
                    f"{config.weight.config_weight} "
                    + f"{config.weight.energy_weight} "
                    + f"{config.weight.forces_weight} "
                    + f"{config.weight.stress_weight}\n"
                )

    def add_weights(self, path: Union[Path, str]):
        """
        Load weights from a text file. The text file should contain 1 to 4 columns,
        whitespace seperated, formatted as,
        ```
        Config Energy Forces Stress
        1.0    0.0    10.0   0.0
        ```
        ```{note}
        The column headers are case-insensitive, but should have same name as above.
        The weight of 0.0 will set respective weight as `None`. The length of column can
        be either 1 (all configs same weight) or n, where n is the number of configs in
        the dataset.
        ```
        Missing columns are treated as 0.0, i.e. above example file can also be written
        as
        ```
        Config Forces
        1.0    10.0
        ```

        Args:
            path: Path to the configuration file

        """
        if path is None:
            logger.info("No weights provided.")
            return

        weights_data = np.genfromtxt(path, names=True)
        weights_col = weights_data.dtype.names

        # sanity checks
        if 1 > len(weights_col) > 4:
            raise DatasetError(
                "Weights file contains improper number of cols,"
                "there needs to be at least 1 col, and at most 4"
            )

        if not (weights_data.size == 1 or weights_data.size == len(self)):
            raise DatasetError(
                "Weights file contains improper number of rows,"
                "there can be either 1 row (all weights same), "
                "or same number of rows as the configurations."
            )

        expected_cols = {"config", "energy", "forces", "stress"}
        missing_cols = expected_cols - set([col.lower() for col in weights_col])

        # missing weights are set to 0.0
        weights = {k.lower(): weights_data[k] for k in weights_col}
        for fields in missing_cols:
            weights[fields] = np.zeros_like(weights["config"])

        # set weights
        for i, config in enumerate(self.configs):
            config.weight = Weight(
                config_weight=weights["config"][i],
                energy_weight=weights["energy"][i],
                forces_weight=weights["forces"][i],
                stress_weight=weights["stress"][i],
            )

    def add_metadata(self, metadata: dict):
        """
        Add metadata to the dataset object.

        Args:
            metadata: A dictionary containing the metadata.
        """
        if not isinstance(metadata, dict):
            raise DatasetError("metadata must be a dictionary.")
        self._metadata.update(metadata)

    def get_metadata(self, key: str):
        """
        Get the metadata of the dataset.

        Args:
            key: Key of the metadata to get.

        Returns:
            Value of the metadata.
        """
        return self._metadata[key]

    @property
    def metadata(self):
        """
        Return the metadata of the dataset.
        """
        return self._metadata

    def check_properties_consistency(self, properties: List[str] = None):
        """
        Check which of the properties of the configurations are consistent. These
        consistent properties are saved a list which can be used to get the attributes
        from the configurations. "Consistent" in this context means that same property
        is available for all the configurations. A property is not considered consistent
        if it is None for any of the configurations.

        Args:
            properties: List of properties to check for consistency. If None, no
                properties are checked. All consistent properties are saved in the
                metadata.
        """
        if properties is None:
            logger.warning("No properties provided to check for consistency.")
            return

        property_list = list(copy.deepcopy(properties))  # make it mutable, if not
        for config in self.configs:
            for prop in property_list:
                try:
                    getattr(config, prop)
                except ConfigurationError:
                    property_list.remove(prop)

        self.add_metadata({"consistent_properties": tuple(property_list)})
        logger.info(
            f"Consistent properties: {property_list}, stored in metadata key: `consistent_properties`"
        )

    @staticmethod
    def get_manifest_checksum(
        dataset_manifest: dict, transform_manifest: Optional[dict] = None
    ) -> str:
        """
        Get the checksum of the dataset manifest.

        Args:
            dataset_manifest: Manifest of the dataset.
            transform_manifest: Manifest of the transformation.

        Returns:
            Checksum of the manifest.
        """
        dataset_str = json.dumps(dataset_manifest, sort_keys=True)
        if transform_manifest:
            transform_str = json.dumps(transform_manifest, sort_keys=True)
            dataset_str += transform_str
        return hashlib.md5(dataset_str.encode()).hexdigest()

    @staticmethod
    def get_dataset_from_manifest(
        dataset_manifest: dict, transform_manifest: Optional[dict] = None
    ) -> "Dataset":
        """
        Get a dataset from a manifest.

        Examples:
           1.  Manifest file for initializing dataset using ASE parser:
            ```yaml
            dataset:
                type: ase           # ase or path or colabfit
                path: Si.xyz        # Path to the dataset
                save: True          # Save processed dataset to a file
                save_path: /folder/to   # Save to this folder
                shuffle: False      # Shuffle the dataset
                weights: /path/to/weights.dat # or dictionary with weights
                keys:
                    energy: Energy  # Key for energy, if ase dataset is used
                    forces: forces  # Key for forces, if ase dataset is used
            ```

            2. Manifest file for initializing dataset using KLIFF extxyz parser:
            ```yaml
            dataset:
                type: path          # ase or path or colabfit
                path: /all/my/xyz   # Path to the dataset
                save: False         # Save processed dataset to a file
                shuffle: False      # Shuffle the dataset
                weights:            # same weight for all, or file with weights
                    config: 1.0
                    energy: 0.0
                    forces: 10.0
                    stress: 0.0
            ```

            3. Manifest file for initializing dataset using ColabFit parser:
            ```yaml
            dataset:
                type: colabfit      # ase or path or colabfit
                save: False         # Save processed dataset to a file
                shuffle: False      # Shuffle the dataset
                weights: None
                colabfit_dataset:
                    dataset_name:
                    database_name:
                    database_url:
            ```

        For dataset transformation, the transform manifest should be provided. Example,
        ```yaml
        property:
            - energy:
                name: NormalizedPropertyTransform
                kwargs:
                    keep_original: True
            - forces:
                name: RMSNormalizePropertyTransform
                kwargs:
                    keep_original: True

        configuration: # optional: generate fingerprints from the configuration
            name: Descriptor # Graph, Descriptor, None
            kwargs:
                cutoff: 3.7
                species: ["Si"]
                descriptor: "SymmetryFunctions"
                hyperparameters: set51
        ```

        TODO: Cross-validation splits, stratified splits, etc.

        Args:
            dataset_manifest: List of configurations.
            transform_manifest: List of configurations.

        Returns:
            A dataset of configurations.
        """
        dataset_type = dataset_manifest.get("type").lower()
        if (
            dataset_type != "ase"
            and dataset_type != "path"
            and dataset_type != "colabfit"
        ):
            raise DatasetError(f"Dataset type {dataset_type} not supported.")
        weights = dataset_manifest.get("weights", None)
        if weights is not None:
            if isinstance(weights, str):
                weights = Path(weights)
            elif isinstance(weights, dict):
                weights = Weight(
                    config_weight=weights.get("config", 0.0),
                    energy_weight=weights.get("energy", 0.0),
                    forces_weight=weights.get("forces", 0.0),
                    stress_weight=weights.get("stress", 0.0),
                )
            else:
                raise DatasetError("Weights must be a path or a dictionary.")

        if dataset_type == "ase":
            dataset = Dataset.from_ase(
                path=dataset_manifest.get("path", "."),
                weight=weights,
                energy_key=dataset_manifest.get("keys", {}).get("energy", "energy"),
                forces_key=dataset_manifest.get("keys", {}).get("forces", "forces"),
            )
        elif dataset_type == "path":
            dataset = Dataset.from_path(
                path=dataset_manifest.get("path", "."),
                weight=weights,
            )
        elif dataset_type == "colabfit":
            try:
                colabfit_dataset = dataset_manifest.get("colabfit_dataset")
                colabfit_database = colabfit_dataset.database_name
            except KeyError:
                raise DatasetError("Colabfit dataset or database not provided.")
            colabfit_uri = dataset_manifest.get(
                "colabfit_uri", "mongodb://localhost:27017"
            )

            dataset = Dataset.from_colabfit(
                colabfit_database=colabfit_database,
                colabfit_dataset=colabfit_dataset,
                colabfit_uri=colabfit_uri,
                weight=weights,
            )
        else:
            # this should not happen
            raise DatasetError(f"Dataset type {dataset_type} not supported.")

        # transforms?
        if transform_manifest:
            configuration_transform: Union[dict, None] = transform_manifest.get(
                "configuration", None
            )
            property_transform: Union[list, None] = transform_manifest.get(
                "property", None
            )

            if property_transform:
                for property_to_transform in property_transform:
                    property_name = property_to_transform.get("name", None)
                    if not property_name:
                        continue  # it is probably an empty propery
                    transform_module_name = property_to_transform[property_name].get(
                        "name", None
                    )
                    if not transform_module_name:
                        raise DatasetError(
                            "Property transform module name not provided."
                        )
                    property_transform_module = importlib.import_module(
                        f"kliff.transforms.property_transforms"
                    )
                    property_module = getattr(
                        property_transform_module, transform_module_name
                    )
                    property_module = property_module(
                        proprty_key=property_name,
                        **property_to_transform[property_name].get("kwargs", {}),
                    )
                    dataset = property_module(dataset)

            if configuration_transform:
                configuration_module_name: Union[str, None] = (
                    configuration_transform.get("name", None)
                )
                if not configuration_module_name:
                    logger.warning(
                        "Configuration transform module name not provided."
                        "Skipping configuration transform."
                    )
                else:
                    configuration_transform_module = importlib.import_module(
                        f"kliff.transforms.configuration_transforms"
                    )
                    configuration_module = getattr(
                        configuration_transform_module, configuration_module_name
                    )
                    kwargs: Union[dict, None] = configuration_transform.get(
                        "kwargs", None
                    )
                    if not kwargs:
                        raise DatasetError(
                            "Configuration transform module options not provided."
                        )
                    configuration_module = configuration_module(
                        **kwargs, copy_to_config=True
                    )

                    for config in dataset.configs:
                        _ = configuration_module(config)

        # dataset hash
        dataset_checksum = Dataset.get_manifest_checksum(
            dataset_manifest, transform_manifest
        )
        dataset.add_metadata({"checksum": dataset_checksum})

        if dataset_manifest.get("save", False):
            # TODO: use Path for compatibility
            dataset_save_path = dataset_manifest.get("save_path", "./")
            logger.info(
                f"Saving dataset to {dataset_save_path}/DS_{dataset_checksum[:10]}.pkl"
            )
            dill.dump(
                dataset,
                open(f"{dataset_save_path}/DS_{dataset_checksum[:10]}.pkl", "wb"),
            )

        return dataset


class ConfigurationError(Exception):
    def __init__(self, msg):
        super(ConfigurationError, self).__init__(msg)
        self.msg = msg


class DatasetError(Exception):
    def __init__(self, msg):
        super(DatasetError, self).__init__(msg)
        self.msg = msg<|MERGE_RESOLUTION|>--- conflicted
+++ resolved
@@ -591,12 +591,8 @@
         colabfit_database: str,
         colabfit_dataset: str,
         colabfit_uri: str = "mongodb://localhost:27017",
-<<<<<<< HEAD
         weight: Optional[Union[Weight, Path]] = None,
-=======
-        weight: Optional[Weight] = None,
         **kwargs,
->>>>>>> 9ee3ce8d
     ) -> "Dataset":
         """
         Read configurations from colabfit database and initialize a dataset.
@@ -669,12 +665,8 @@
         colabfit_database: str,
         colabfit_dataset: str,
         colabfit_uri: str = "mongodb://localhost:27017",
-<<<<<<< HEAD
         weight: Optional[Union[Weight, Path]] = None,
-=======
-        weight: Optional[Weight] = None,
         **kwargs,
->>>>>>> 9ee3ce8d
     ):
         """
         Read configurations from colabfit database and add them to the dataset.
@@ -693,8 +685,7 @@
 
         """
         # open link to the mongo
-<<<<<<< HEAD
-        mongo_client = MongoDatabase(colabfit_database, uri=colabfit_uri)
+        mongo_client = MongoDatabase(colabfit_database, uri=colabfit_uri, **kwargs)
         if isinstance(weight, Weight):
             configs = Dataset._read_from_colabfit(
                 mongo_client, colabfit_dataset, weight
@@ -702,10 +693,6 @@
         else:
             configs = Dataset._read_from_colabfit(mongo_client, colabfit_dataset, None)
             self.add_weights(weight)
-=======
-        mongo_client = MongoDatabase(colabfit_database, uri=colabfit_uri, **kwargs)
-        configs = Dataset._read_from_colabfit(mongo_client, colabfit_dataset, weight)
->>>>>>> 9ee3ce8d
         self.configs.extend(configs)
 
     @classmethod
